## Changelog

### 1.9.3
  * Feature: Add support for private channels USER_FILLS and ORDER_INFO on Bybit
  * Bugfix: Fix demo.py
  * Feature: Allow user to specify a delay when starting an exchange connection (useful for avoiding 429s when creating a large number of feeds)
  * Update: Support Okex v5
  * Breaking Change: Update symbol standardization. Now uses standard names across all exchanges for futures, swaps, and options.
  * Feature: Allow user to specify depth_interval for Binance L2_BOOK.
  * Bugfix: Use order id in FTX fill channel callback
  * Feature: Add ability to use the Symbols class to identify all exchanges that support a given instrument
<<<<<<< HEAD
  * Feature: Allow user to specify 'http_proxy' in feeds.
=======
>>>>>>> 1d1b1d40

### 1.9.2 (2021-07-14)
  * Bugfix: add config kwarg to add_nbbo method
  * Update: changed KuCoin authentication to match new signing method
  * Bugfix: #518 - fix aggregator example code
  * Update: Support Bittrex V3
  * Feature: Add support for candles on Bittrex
  * Feature: Add support to authenticate private channels (e.g. USER_FILLS) on FTX
  * Feature: Support private rest api commands for FTX
  * Update: Improve impl for FTX rest api
  * Bugfix: #528 - Fix standardisation of Deribit's symbols when passed to callbacks
  * Feature: Add support for private "orders" channel on FTX
  * Feature: Add support for subaccounts in feeds and REST API for FTX
  * Bugfix: Fix FTX rest api return value
  * Exchange: New exchange - dYdX
  * Bugfix: Issue #531 - Gemini symbol generation included closed symbols
  * Feature: Allow user to override the score used in Redis ZSETs
  * Update: Get information about size increment from FTX symbol data
  * Bugfix: Fix trades write for Arctic backend
  * Feature: new exchange: Bequant. Supports ticker, L2 book, trades, candles, plus authenticated channels: order info, account transactions and account balances
  * Update: BitMax renamed AscendEX
  * Bugfix: Feed level timeout and timeout interval not being set properly
  * Exchange: Phemex exchange support
  * Features: added support for candles, order info, account transactions and account balances to HitBTC & Bitcoin.com, plus authentication where required to access these channels
  * Update: previous HitBTC & Bitcoin.com websocket endpoints deprecated. Now using separate Market, Trading and Account endpoints
  * Bugfix: max_depth on Binance and Kraken was not properly used when querying the snapshot
  * Bugfix: Handle 429s in HTTP connections (by waiting and retrying).
  
### 1.9.1 (2021-06-10)
  * Feature: add Bithumb exchange - l2 book and trades
  * Bugfix: Fix inverted Poloniex symbols
  * Feature: simplify and cleanup parts of Poloniex
  * Feature: add `symbols` class method to all exchanges to get list of supported trading pairs
  * Feature: Clean up internal class attributes in Feed class
  * Feature: Add graceful stop and shutdown methods for Feeds
  * Feature: Add ledger endpoint to Kraken Rest module, add ability to optionally filter by symbol, or all symbols, for historical trades
  * Docs: Update documentation regarding adding a new exchange to cryptofeed
  * Bugfix: Reset delay after connection is successful
  * Feature: yapic.json parses strings to datetimes automatically, no longer need to rely on Pandas for datetime parsing
  * Bugfix: #491 - dictionary resized during iteration in ByBit
  * Bugfix: #494 - added status argument to liquidations callback
  * Bugfix: #399 - book delta issue with Kucoin and Gateio
  * Feature: Binance Delivery candle support
  * Feature: Binance US candle support
  * Feature: Kraken Candle support
  * Update: Remove deprecated channel mapping from Kraken, use channel name from message instead
  * Bugfix: change Kraken Futures to use the standard symbol to be consistent with the rest of the library
  * Update: use Kucoin v3 endpoint for orderbook snapshot (v2 deprecated).
  * Update: Poloniex ticker message format update 

### 1.9.0 (2021-04-25)
  * Bugfix: Fix Binance subscriptions when subscribing to more than one candle
  * Feature: Remove support for Influx versions prior to 2.0
  * Feature: Add stop method to HTTP Backends to gracefully drain queue and write pending data on shutdown
  * Feature: Revamp InfluxDB code. Drop support for storing floating point as str, store book data as json blob
  * Bugfix: Remove unused get_instrument calls in Deribit and Kraken Futures
  * Feature: Revamp symbol generation and exchange info for Deribit and Kraken Futures
  * Bugfix: Fix issue using AsyncFile callback to store raw data
  * Testing: Add exchange tests for Deribit and Binance
  * Bugfix: Fix symbol issue in Bitmex when initializing the orderbook
  * Bugfix: Fix various issues with FTX, OKCOIN/OKEX and Huobi symbol generation
  * Testing: Overhaul exchange tests, all exchanges are now tested with real data. Fixed various bugs as a result of this testing. Revamped AsyncFileCallback.
             Added new tool to generate test data for testing.
  * Bugfix: Improve connection cleanup in AsyncConnection object
  * Feature: Add support for user defined exception handling in FeedHandler
  * Bugfix: Fix redis backends that can't handle None
  * Bugfix: Connection exceptions being ignored in Feedhandler
  * Bugfix: Binance address generation correction
  * Bugfix: OKEX symbol generation incorrect + validate symbols used for channels that dont support all types
  * Breaking Change: Large rewrite of Feedhandler, Connection, and Feed. Many timeout related options moved from feedhandler to Feed. Symbol specific code
                     moved to exchange class. Rewrite of raw data collection.
  * Feature: Candle support for Huobi
  * Feature: Allow user to specify Postgres port in Postgres backends
  * Bugfix: Report base volume, not quote volume in Huobi candles
  * Feature: Support for the KuCoin exchange

### 1.8.2 (2020-04-02)
  * Update to use alpha release of aioredis 2.0. Allows building of wheels again

### 1.8.1 (2020-04-01)
  * Bugfix: Add manifest file for source dist

### 1.8.0 (2020-04-01)
  * Bugfix: Init uvloop earlier so backends that use loop will not fail
  * Docs: Remove FAQ, added performance doc section
  * Bugfix: #404 - Use AsyncConnection object for Binance OI
  * Feature: Rework how raw data is stored (when enabled). REST data can now be captured
  * Feature: New feedhandler method, `add_feed_running` allows user to add feed to running instance of a feedhandler
  * Feature: create_db defaults to False on InfluxDB backends
  * Feature: Normalize Bitmex Symbols
  * Update: Remove extraneous methods in feed objects used to query symbol information
  * Feature: Use realtime ticker for Binance
  * Bugfix: Bitmex symbols not being normalized correctly
  * Bugfix: Fix GCP PubSub backend
  * Bugfix: Fix historical data REST api for Bitmex
  * Feature: Use separate tasks (fed by async queue) for backend writing. Redis now uses this method
  * Bugfix: Allow user specified max depths on Kraken
  * Feature: Add backend queue support to ZMQ backend
  * Feature: Add backend queue support to Socket backends
  * Feature: Add VictoriaMetrics support via backend
  * Feature: Add backend queue support to influx and elastic
  * Feature: Candle support
  * Bugfix: Ignore untradeable symbols in Binance symbol generation
  * Feature: Add backend support for queues in Postgres. Rework postgres backend and supply example SQL file to create tables for demo
  * Bugfix: Fix ByBit symbol generation
  * Feature: Authenticated channel support for OKEX/OKCOIN
  * Update: Poloniex changed signaure of ticker data
  * Feature: Candles for Binance Futures
  * Feature: Premium Index Candle support for Binance Futures
  * Feature: Update Gateio to use new v4 websocket api. Adds support for candles 


### 1.7.0 (2021-02-15)
  * Feature: Use UVLoop if installed (not available on windows)
  * Bugfix: Allow exchanges to customize their retry delays on error
  * Feature: New demo code showing user loop management
  * Feature: Handle more signals for graceful shutdown
  * Bugfix: BinanceFutures message format change
  * Feature: Missing sequence number on Coinbase will not reset all data streams, just the affected pair
  * Feature: Use timestamp from exchange for L2 book data from Coinbase
  * Bugfix: Blockchain exchange had incorrect timestamps, and incorrect log lines
  * Bugfix: Wrong datatype in BackendFuturesIndexCallback
  * Bugfix: Fix bad postgres callback for open_interest and futures_index
  * Feature: Signal handler installation now optional, can be done separately. This will allow the feedhandler to be run from child threads/loops
  * Bugfix: Fix binance delivery book ticker (message format change)
  * Breaking change: Feed object `config` renamed `subscription`
  * Feature: Configuration passed from feedhandler to exchanges
  * Breaking change: Most use of `pair` and `pairs` changed to `symbol` and `symbols` to be more consistent with actual usage. pairs.py renamed to symbols.py
  * Feature: Allow configuring the API KEY ID from Config or from environment variable
  * Bugfix: Collisions in normalized CoinGecko symbols (this adds about 700 new symbols)
  * Feature: Add candles function to coinbase
  * Feature: Explain when Cryptofeed crashes during pairs retrieval
  * Bugfix: BINANCE_DELIVERY Ticker use msg_type='bookTicker' as for the other BINANCE markets
  * Feature: Support Bitmex authentication using personal API key and secret
  * Feature: Print the origin of the configuration (filename, dict) for better developer experience
  * Bugfix: Add guard against non-supported asyncio add_signal_handler() on windows platforms
  * Feature: Simplify source code by standardization iterations over channels and symbols
  * Bugfix: Remove remaining character "*" in book_test.py
  * Bugfix: Fix return type of the function book_flatten()
  * Feature: Shutdown multiple backends asynchronously, and close the event loop properly
  * Bugfix: Repair the Bitfinex FUNDING
  * Feature: Speedup the handling of Bitfinex messages by reducing intermediate mappings
  * Feature: Support OKEx options
  * Bugfix: Cancel the pending tasks to gracefully/properly close the ASyncIO loop
  * Feature: Support for authenticated websocket data channels

### 1.6.2 (2020-12-25)
  * Feature: Support for Coingecko aggregated data per coin, to be used with a new data channel 'profile'
  * Feature: Support for Whale Alert on-chain transaction data per coin, to be used with a new data channel 'transactions'
  * Bugfix: Reset delay and retry for rest feed
  * Feature: Add GCP Pub/Sub backend
  * Bugfix: Fix aggregated callbacks (Renko and OHLCV) when used with exchanges that support order types
  * Bugfix: Fix broken example/demo code
  * Feature: New data channel - `futures_index` - demonstrated in ByBit
  * Feature: Add stop callback when exiting loop, add stop method placeholder for base callbacks
  * Bugfix: Fix NBBO callback
  * Feature: Orderbook sequence number validation for HitBTC
  * Feature: Kraken orderbook checksum support in Kraken
  * Feature: KrakenFutures sequence number check added
  * Feature: Add optional caching to postgres backend
  * Feature: New Exchange - Binance Delivery
  * Feature: Liquidation for OKEX
  * Bugfix: Adjust ping interval on websocket connection, some exchanges require pings more frequently
  * Feature: Checksum validation for orderbooks on OKEX and OKCoin
  * Feature: Use rotating log handler
  * Bugfix: Later versions of aiokafka break kafka backend
  * Bugfix: Huobi sends empty book updates for delisted pairs
  * Bugfix: Harden channel map usage in Kraken
  * Feature: Config file support
  * Bugfix: Subscribing to all BitMEX symbols gives 400 error - message too long
  * Bugfix: Cleanup of code - fixed a few examples and resolved all outstanding flake8 issues
  * Bugfix: Fix Bitfinex pair normalization
  * Feature: Refactor connection handling. New connection design allows feeds to open multiple connections
  * Feature: Update BitMax to use the new BitMax Pro API - includes sequence number verification on books
  * Feature: Bybit - support for USDT perpetual data channels
  * Feature: Can now configure more than 25 Bitfinex pair/channel combinations
  * Feature: Support more than 200 pair/stream combinations on Binance from a single Feed
  * Feature: Support for the bitFlyer exchange
  * Feature: Update Kraken to work with very large numbers of trading pairs

### 1.6.1 (2020-11-12)
  * Feature: New kwarg for exchange feed - `snapshot_interval` - used to control number of snapshot updates sent to client
  * Feature: Support for rabbitmq message routing
  * Feature: Support for raw file playback. Will be useful for testing features and building out new test suites for cryptofeed.
  * Feature: Arctic library quota can be configured, new default is unlimited
  * Feature: New exchange: Probit
  * Bugfix: Correctly store receipt timestamp in mongo backend
  * Bugfix: FTX - set a funding rate requests limit constant (10 requests per second, 60 seconds pause between loops)
  * Bugfix: Open Interest data on FTX erroneously had timestamps set to None
  * Update: Binance Jersey shutdown - feed removed
  * Bugfix: Fixed open interest channel for Binance Delivery

### 1.6.0 (2020-09-28)
  * Feature: Validate FTX book checksums (optionally enabled)
  * Bugfix: Subscribing only to open interest on Binance futures gave connection errors
  * Feature: Authentication for Influxdb 1.x
  * Feature: Override logging defaults with environment variables (filename and log level)
  * Bugfix: For Coinbase L3 books need to ignore/drop some change updates (per docs)
  * Bugfix: Obey rate limits when using Coinbase REST API to get L3 book snapshots
  * Bugfix: Ignore auction updates from Gemini
  * Feature: Add order type (limit/market) for Kraken Trades
  * Feature: Exchange specific information available via info classmethod - contains pairs, data channels and tick size
  * Feature: Funding data supported on HuobiSwap
  * Bugfix: Fix broken mongo callbacks in backends

### 1.5.1 (2020-08-26)
  * Bugfix: #136 - Kraken Rate limiting
  * Feature: Funding data on Binance Futures
  * Bugfix: Support new Huobi tradeId field, old id field deprecated
  * Bugfix: Unclear errors when unsupported data feeds used
  * Bugfix: Handle order status messages more gracefully in Coinbase
  * Bugfix: Fix Kraken pair mappings
  * Feature: New Exchange - Gate.io
  * Feature: Remove \_SWAP, \_FUTURE channel (and callback) types - determine correct type at subscribe time based on symbol
  * Docs: Add documentation about callbacks
  * Feature: Deribit provides sequence number for book updates - check them to ensure no messages lost
  * Bugfix: Fix timestamp on Binance Futures Open Interest
  * Bugfix: Update/standardize liquidation callbacks
  * Feature: Update Upbit subscription methods based on updated docs
  * Bugfix: Ticker not working correctly on Binance Futures
  * Feature: Liquidations callbacks for backends

### 1.5.0 (2020-07-31)
  * Feature: New Exchange - FTX US
  * Feature: Add funding data to rest library
  * Bugfix: DSX updated their API, websocket no longer supported. Removing DSX
  * Feature: Websocket client now uses unbounded message queue
  * Feature: Support for HuobiDM next quarter contracts
  * Bugfix: Fix datetime fields in elasticsearch
  * Feature: BinanceFutures: support ticker, open interest and Liquidation, FTX: support open interest and liquidations, Deribit: liquidations support
  * Bugfix: Fix receipt timestamps in Postgres backend
  * Bugfix: Huobi Swap Init

### 1.4.1 (2020-05-22)
  * Feature: Support for disabling timeouts on feeds
  * Bugfix: #224 Ignore newly added trading pairs in Poloniex while running
  * Feature: New exchange, DSX
  * Bugfix: Bybit updated their API, websocket subscription to L2 book data needed to be updated
  * Bugfix: Deribit subscription condensed into a single message to avoid issues with rate limit
  * Bugfix: Funding interval for bitmex not converted to integer
  * Bugfix: HuobiSwap missing from feedhandler
  * Feature: Optional flag on Feed to enable check for crossed books
  * Feature: Blockchain Exchange

### 1.3.1 (2020-03-17)
  * Feature: Add missing update detection to orderbooks in Binance
  * Feature: REST support for FTX
  * Feature: Added new field, receipt timestamp, to all callbacks. This contains the time the message was received by cryptofeed.
  * Feature: Upbit Exchange Support

### 1.3.0 (2020-02-11)
  * Bugfix: Enabling multiple symbols on Bitmex with deltas and max depth configured could cause crashes.
  * Bugfix: Default open interest callback missing
  * Change: Mongo backend stores book data in BSON
  * Feature: Open Interest callbacks added to all backends
  * Change: Instrument removed in favor of open interest
  * Bugfix: Huobi feedhandlers not properly setting forced indicator for book updates, breaking deltas
  * Bugfix: Some Kraken futures funding fields not always populated
  * Feature: Open interest updates for Kraken futures
  * Feature: Open interest updates for Deribit
  * Bugfix: FTX ticker can have Nones for bid/ask
  * Feature: InfluxDB 2.0 support
  * Bugfix: Deribit funding only available on perpetuals
  * Feature: Enable deltas (with out max depth) on exchanges that do not support them

### 1.2.0 (2020-01-18)
  * Feature: New exchange: Binance Futures
  * Feature: New Exchange: Binance Jersey
  * Feature: Funding data on Kraken Futures
  * Feature: User defined pair separator (default still -)
  * Feature: Postgres backend
  * Feature: Deribit Funding
  * Bugfix: Deribit subscriptions using config subscribed to symbols incorrectly
  * Bugfix: Some RabbitMQ messages were missing symbol and exchange data
  * Feature: Open interest data for OKEX swaps

### 1.1.0 (2019-11-14)
  * Feature: User enabled logging of exchange messages on error
  * Refactor: Overhaul of backends - new base classes and simplified code
  * Bugfix: Handle i messages from poloniex more correctly
  * Bugfix: Report bittrex errors correctly
  * Feature: New exchange: Bitcoin.com
  * Feature: New exchange: BinanceUS
  * Feature: New exchange: Bitmax
  * Feature: Ability to store raw messages from exchanges

### 1.0.1 (2019-09-30)
  * Feature: Backfill Bitmex historical trade data from S3 Bucket
  * Feature: RabbitMQ backend
  * Feature: Custom Depth and deltas for all L2 book updates
  * Feature: Support new 100ms book diff channel on Binance
  * Feature: Bittrex exchange support
  * Feature: Ticker support in Redis and Kafka Backends
  * Feature: Ticker callbacks require/contain timestamp
  * Feature: Renko Aggregation
  * Bugfix: Max Depth without deltas should only send updates when book changes
  * Bugfix: Update count and previous book now associated with pair

### 1.0.0 (2019-08-18)
  * Bugfix #113: Fix remaining exchanges who are not reporting timestamps correctly
  * Feature: Generated timestamps now based on message receipt by feedhandler
  * Feature: Multi-callback support
  * Feature: Rework ZMQ using pub/sub with topics
  * Feature: FTX Exchange
  * Feature: Gemini subscriptions now work like all other exchanges
  * Feature: Use unique id for each feed (as opposed to feed id/name)
  * Bugfix: fix Poloniex historical trade timestamps
  * Bugfix: Bitmex L2 channel incorrectly classified
  * Feature: Kraken Futures
  * Feature: Redis backend supports UDS
  * Feature: Binance full book (L2) with deltas
  * Feature: Allow user to start event loop themselves (potentially scheduling other tasks before/after).

### 0.25.0 (2019-07-06)
  * Feature: Rest Endpoints for Historical Deribit data
  * Feature: Specify numeric datatype for InfluxDB
  * Bugfix: Greatly improve performance of book writes for InfluxDB
  * Feature: Bybit exchange support
  * Bugfix: Deribit now returning floats in decimal.Decimal
  * Feature: Elastic Search backend

### 0.24.0 (2019-06-19)
  * Bugfix: Book Delta Conversion issue in backends
  * Bugfix: Tweak BitMEX rest API to handle more errors more gracefully
  * Feature: Deribit Exchange support
  * Feature: Instrument channel
  * Bugfix: support Kraken websocket API changes
  * Bugfix: correct USDT symbol mappings for Bitfinex
  * Bugfix: Fixed mongo book backend
  * Feature: Book delta support for mongo, sockets, ZMQ

### 0.23.0 (2019-06-03)
  * Feature: Book delta support for InfluxDB
  * Feature: Swaps on OkEX

### 0.22.2 (2019-05-23)
  * Bugfix: Fix tagging issue in InfluxDB
  * Bugfix: Fix book updates in InfluxDB
  * Feature: Book delta support in Redis backends
  * Feature: Book delta support in Kafka backend

### 0.22.1 (2019-05-19)
  * Feature: Cleanup callback code
  * Feature: Poloniex subscription now behaves like other exchanges
  * Feature: Kafka Backend

### 0.22.0 (2019-05-04)
  * Bugfix: Timestamp normalization for backends were losing subsecond fidelity
  * Feature: All exchanges report timestamps in floating point unix time
  * Bugfix: Implement change in OkEx's trading pair endpoint for pair generation

### 0.21.1 (2019-04-28)
  * Feature: Config support for Coinbene, Binance, EXX, BitMEX, Bitfinex, Bitstamp, HitBTC
  * Feature: Complete clean up of public REST endpoints
  * Feature: Improved book delta example
  * Feature: Bitstamp Websocket V2 - L3 books now supported
  * Bugfix: Incorrect book building in Kraken

### 0.21.0 (2019-04-07)
  * Bugfix: Coinbase L3 Book would get in cycle of reconnecting due to missing sequence numbers
  * Feature: Kraken L2 Book Deltas
  * Feature: Book deltas streamlined and retain ordering
  * Feature: OKCoin exchange support
  * Feature: OKEx exchange support
  * Feature: Coinbene exchange support
  * Feature: Support Huobi Global and Huobi USA

### 0.20.2 (2019-03-19)
  * Bugfix: Kraken REST API using wrong symbol for trades
  * Feature: Complete work on standardizing Bitfinex rest API
  * Bugfix: Allow index symbols on Bitmex

### 0.20.1 (2019-02-16)
  * Feature: Trades sides are now labeled as Buy / Sell instead of Bid / Ask.
  * Feature: Support for the Huobi exchange
  * Bugfix: Change how exchange pairs are mapped for REST module - only map exchanges that are used
  * Bugfix #67: Ensure all trades report the taker's side

### 0.20.0 (2019-02-04)
  * Feature #57: Write updates directly to MongoDB via new backend support
  * Feature #56: Experimental support for fine grained configuration per exchange
  * Feature #58: Support Kraken websocket API
  * Feature: Only generate trading pair conversions for configured exchanges
  * Feature: Historical trade data on REST API for Kraken

### 0.19.2 (2019-01-21)
  * Feature #55: OHLCV aggregation method in backends plus support for user defined aggregators
  * Feature: EXX exchange support

### 0.19.1 (2019-01-11)
  * Bugfix: Poloniex logging had bug that prevented reconnect on missing sequence number

### 0.19.0 (2019-01-10)
  * Feature #50: Support multiple streams per websocket connection on Binance
  * Bugfix #51: Fix pairs on streams in Binance

### 0.18.0 (2018-12-15)
  * Feature: InfluxDB support via backend
  * Feature: Aggregation backend wrappers
  * Bugfix: BookDelta callback no longer needs to be an instance of BookUpdateCallback
  * Bugfix: REST module was creating duplicate log handlers
  * Bugfix: Bitfinex REST now properly handles cases when there are more than 1000 updates for a single tick

### 0.17.4 (2018-11-17)
  * README change for long description rendering issue

### 0.17.3 (2018-11-17)
  * Feature #41: Rework trading pairs to generate them dynamically (as opposed to hard coded)
  * Feature: When book depth configured Redis, ZMQ and UDP backends only report book changes when changed occurred in
             depth window
  * Feature: TCP socket backend support
  * Feature: UDS backend support

### 0.17.2 (2018-11-03)
  * Bugfix #45: Bitstamp prices and sizes in L2 book are string, not decimal.Decimal
  * Feature: Binance support

### 0.17.1 (2018-10-19)
  * Bugfix #43: Coinbase L2 book used "0" rather than 0 for comparisons against decimal.Decimal
  * Feature: REST feed market data supported via normal subscription methods
  * Feature: Kraken support
  * Bugfix: Bitfinex book timestamps match expected Bitfinex timestamps (in ms)

### 0.17.0 (2018-10-13)
  * Feature: Timestamps for orderbooks and book deltas
  * Feature #40: NBBO now uses best bid/ask from L2 books
  * Feature #28: GDAX now renamed Coinbase and uses Coinbase endpoints
  * Feature: ZeroMQ backend. Write updates directly to ZMQ connection
  * Feature: UDP Socket backend. Write updates directly to UDP socket

### 0.16.0 (2018-10-4)
  * Feature: L2 books are now all price aggregated amounts, L3 books are price aggregated orders
  * Book deltas supported on all feeds
  * Bugfix: Fix NBBO feed

### 0.15.0 (2018-09-29)
  * Feature: GDAX/Coinbase rest support - trades, order status, etc
  * Feature: Arctic backend, supports writing to arctic directly on trade/funding updates
  * Bugfix: #36 Update poloniex to use new trading pairs and handle sequence numbers
  * Bugfix: Improve Bitfinex orderbooks and handle sequence numbers
  * Bugfix: GDAX and Bitmex orderbook and logging improvements

### 0.14.1 (2018-09-14)
  * Added some docstrings
  * Feature: Add exchanges by name to feedhandler. Easier to instantiate a feedhandler from config
  * Logging improvements
  * Bugfix: non-gathered futures were suppressing exceptions when multiple feeds are configured. Changed to tasks
  * Redis backend uses a connection pool

### 0.14.0 (2018-09-04)
  * Feature: support for writing order books directly to Redis
  * Feature: ability to specify book depth for Redis updates

### 0.13.3 (2018-08-31)
  * Feature: normalize Bitfinex funding symbols

### 0.13.2 (2018-08-31)
  * Bugfix: fix symbol in Bitfinex rest

### 0.13.1 (2018-08-31)
  * Feature: access rest endpoints via getitem / []
  * Bugfix: #31 - funding channel broke Gemini
  * Feature: Book deltas for GDAX
  * Bugfix: Fix intervals on Bitmex (rest)

### 0.13.0 (2018-08-22)
  * Feature: Funding data from Bitmex on ws
  * Feature: Funding historical data via rest
  * Bugfix: Python 3.7 compatibility
  * Feature: Rest trade APIs are now generators
  * Feature: funding data on Bitfinex - ws and rest

### 0.12.0 (2018-08-20)
  * Bugfix: Handle 429s in Bitmex (REST)
  * Feature: Redis backend for trades to write updates directly to Redis
  * Bugfix: issue #27 - Bitmex trades missing timestamps

### 0.11.1 (2018-08-18)
  * Bitfinex and Bitmex historical trade data via REST
  * Bugfix: interval incorrect for rest time ranges
  * Bugfix: lowercase attrs in Rest interface

### 0.11.0 (2018-08-05)
  * Feature: Support for delta updates for order books
  * REST API work started

### 0.10.2
  * Bugfix: Clear data structures on reconnect in bitmex
  * Feature: Support reconnecting on more connection errors
  * Feature: Timestamp support on trade feeds
  * Feature: Connection watcher will terminate and re-open idle connections

### 0.10.1 (2018-5-11)
  * Feature: Reconnect when a connection is lost
  * Bugfix #22: Check for additional connection failures
  * Feature #4: Trade ID support
  * Feature: Account for new Gemini message type

### 0.10.0 (2018-03-18)
  * Feature: Bitmex

### 0.9.2 (2018-03-13)
  * Bugfix #10: Change from float to decimal.Decimal in GDAX
  * Feature #5: use sorted dictionaries for order books
  * Feature #17: logging support
  * Bugfix: Gemini order books now work
  * Bugfix: All json floats parsed to Decimal
  * Bugfix: Fix Bitstamp pair parsing
  * Feature: Major clean up of channel, exchange, and trading pair names

### 0.9.1 (2018-01-27)
  * Bugfix #4: produce ticker from trades channel on GDAX
  * Feature: Bitstamp feed

### 0.8.0 (2018-01-07)
  * Feature: HitBTC feed
  * Feature: Poloniex Orderbook support

### 0.6.0 (2018-01-02)
  * Feature: Gemini Feed

### 0.5.0 (2018-01-02)
  * Initial release: GDAX, Poloniex, Bitfinex Support
  * Feature: NBBO support<|MERGE_RESOLUTION|>--- conflicted
+++ resolved
@@ -9,10 +9,7 @@
   * Feature: Allow user to specify depth_interval for Binance L2_BOOK.
   * Bugfix: Use order id in FTX fill channel callback
   * Feature: Add ability to use the Symbols class to identify all exchanges that support a given instrument
-<<<<<<< HEAD
   * Feature: Allow user to specify 'http_proxy' in feeds.
-=======
->>>>>>> 1d1b1d40
 
 ### 1.9.2 (2021-07-14)
   * Bugfix: add config kwarg to add_nbbo method
