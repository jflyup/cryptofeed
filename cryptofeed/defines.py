'''
Copyright (C) 2017-2021  Bryant Moscon - bmoscon@gmail.com

Please see the LICENSE file for the terms and conditions
associated with this software.


Defines contains all constant string definitions for Cryptofeed,
as well as some documentation (in comment form) regarding
the book definitions and structure
'''
ASCENDEX = 'ASCENDEX'
BEQUANT = 'BEQUANT'
BITFINEX = 'BITFINEX'
BITHUMB = 'BITHUMB'
BITMEX = 'BITMEX'
BINANCE = 'BINANCE'
BINANCE_US = 'BINANCE_US'
BINANCE_FUTURES = 'BINANCE_FUTURES'
BINANCE_DELIVERY = 'BINANCE_DELIVERY'
BITFLYER = 'BITFLYER'
BITSTAMP = 'BITSTAMP'
BITTREX = 'BITTREX'
BLOCKCHAIN = 'BLOCKCHAIN'
BYBIT = 'BYBIT'
COINBASE = 'COINBASE'
DERIBIT = 'DERIBIT'
DYDX = 'DYDX'
EXX = 'EXX'
FTX = 'FTX'
FTX_US = 'FTX_US'
GATEIO = 'GATEIO'
GEMINI = 'GEMINI'
HITBTC = 'HITBTC'
HUOBI = 'HUOBI'
HUOBI_DM = 'HUOBI_DM'
HUOBI_SWAP = 'HUOBI_SWAP'
KRAKEN = 'KRAKEN'
KRAKEN_FUTURES = 'KRAKEN_FUTURES'
KUCOIN = 'KUCOIN'
OKCOIN = 'OKCOIN'
OKEX = 'OKEX'
PHEMEX = 'PHEMEX'
POLONIEX = 'POLONIEX'
PROBIT = 'PROBIT'
BITCOINCOM = 'BITCOINCOM'
UPBIT = 'UPBIT'


# Market Data
L1_BOOK = 'l1_book'
L2_BOOK = 'l2_book'
L3_BOOK = 'l3_book'
BOOK_DELTA = 'book_delta'
TRADES = 'trades'
TICKER = 'ticker'
FUNDING = 'funding'
OPEN_INTEREST = 'open_interest'
LIQUIDATIONS = 'liquidations'
FUTURES_INDEX = 'futures_index'
UNSUPPORTED = 'unsupported'
CANDLES = 'candles'
LAST_PRICE = 'last_price'

# Account Data / Authenticated Channels
ORDER_INFO = 'order_info'
USER_FILLS = 'user_fills'
ACC_TRANSACTIONS = 'transactions'
<<<<<<< HEAD
BALANCES = 'balances'
PLACE_ORDER = 'place_order'
CANCEL_ORDER = 'cancel_order'
ORDERS = 'orders'
ORDER_STATUS = 'order_status'
TRADE_HISTORY = 'trade_history'


=======
ACC_BALANCES = 'balances'
USER_DATA = 'user_data'
>>>>>>> d4d89188

BUY = 'buy'
SELL = 'sell'
BID = 'bid'
ASK = 'ask'
UND = 'undefined'

LIMIT = 'limit'
MARKET = 'market'
STOP_LIMIT = 'stop-limit'
STOP_MARKET = 'stop-market'
MAKER_OR_CANCEL = 'maker-or-cancel'
FILL_OR_KILL = 'fill-or-kill'
IMMEDIATE_OR_CANCEL = 'immediate-or-cancel'

OPEN = 'open'
PENDING = 'pending'
FILLED = 'filled'
PARTIAL = 'partial'
CANCELLED = 'cancelled'
UNFILLED = 'unfilled'
EXPIRED = 'expired'
SUSPENDED = 'suspended'

# Instrument Definitions

CURRENCY = 'currency'
FUTURES = 'futures'
PERPETUAL = 'perpetual'
OPTION = 'option'
SPOT = 'spot'
CALL = 'call'
PUT = 'put'
FX = 'fx'


# HTTP methods
GET = 'GET'
DELETE = 'DELETE'
POST = 'POST'


"""
L2 Orderbook Layout
    * BID and ASK are SortedDictionaries
    * PRICE and SIZE are of type decimal.Decimal

{
    symbol: {
        BID: {
            PRICE: SIZE,
            PRICE: SIZE,
            ...
        },
        ASK: {
            PRICE: SIZE,
            PRICE: SIZE,
            ...
        }
    },
    symbol: {
        ...
    },
    ...
}


L3 Orderbook Layout
    * Similar to L2, except orders are not aggregated by price,
      each price level contains the individual orders for that price level
{
    Symbol: {
        BID: {
            PRICE: {
                order-id: amount,
                order-id: amount,
                order-id: amount
            },
            PRICE: {
                order-id: amount,
                order-id: amount,
                order-id: amount
            }
            ...
        },
        ASK: {
            PRICE: {
                order-id: amount,
                order-id: amount,
                order-id: amount
            },
            PRICE: {
                order-id: amount,
                order-id: amount,
                order-id: amount
            }
            ...
        }
    },
    Symbol: {
        ...
    },
    ...
}


Delta is in format of:

for L2 books, it is as below
for L3 books:
    * tuples will be order-id, price, size

    {
        BID: [ (price, size), (price, size), (price, size), ...],
        ASK: [ (price, size), (price, size), (price, size), ...]
    }

    For L2 books a size of 0 means the price level should be deleted.
    For L3 books, a size of 0 means the order should be deleted. If there are
    no orders at the price, the price level can be deleted.



Trading Responses

Balances:

{
    coin/fiat: {
        total: Decimal, # total amount
        available: Decimal # available for trading
    },
    ...
}


Orders:

[
    {
        order_id: str,
        symbol: str,
        side: str,
        order_type: limit/market/etc,
        price: Decimal,
        total: Decimal,
        executed: Decimal,
        pending: Decimal,
        timestamp: float,
        order_status: FILLED/PARTIAL/CANCELLED/OPEN
    },
    {...},
    ...

]


Trade history:
[{
    'price': Decimal,
    'amount': Decimal,
    'timestamp': float,
    'side': str
    'fee_currency': str,
    'fee_amount': Decimal,
    'trade_id': str,
    'order_id': str
    },
    {
        ...
    }
]

"""<|MERGE_RESOLUTION|>--- conflicted
+++ resolved
@@ -65,20 +65,14 @@
 # Account Data / Authenticated Channels
 ORDER_INFO = 'order_info'
 USER_FILLS = 'user_fills'
-ACC_TRANSACTIONS = 'transactions'
-<<<<<<< HEAD
+TRANSACTIONS = 'transactions'
 BALANCES = 'balances'
 PLACE_ORDER = 'place_order'
 CANCEL_ORDER = 'cancel_order'
 ORDERS = 'orders'
 ORDER_STATUS = 'order_status'
 TRADE_HISTORY = 'trade_history'
-
-
-=======
-ACC_BALANCES = 'balances'
 USER_DATA = 'user_data'
->>>>>>> d4d89188
 
 BUY = 'buy'
 SELL = 'sell'
